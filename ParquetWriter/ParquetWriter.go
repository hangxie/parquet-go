--- conflicted
+++ resolved
@@ -185,16 +185,7 @@
 			}
 
 			tableMap, err2 := Marshal.Marshal(self.Objs, b, e, self.SchemaHandler)
-<<<<<<< HEAD
-			if err2 != nil {
-				err = err2
-			}
-			for name, table := range *tableMap {
-				if table.Info.Encoding == parquet.Encoding_PLAIN_DICTIONARY {
-					lock.Lock()
-					if _, ok := self.DictRecs[name]; !ok {
-						self.DictRecs[name] = Layout.NewDictRec()
-=======
+
 			if err2 == nil {
 				for name, table := range *tableMap {
 					if table.Info["encoding"] == parquet.Encoding_PLAIN_DICTIONARY {
@@ -209,7 +200,6 @@
 					} else {
 						pagesMapList[index][name], _ = Layout.TableToDataPages(table, int32(self.PageSize),
 							self.CompressionType)
->>>>>>> d1071f96
 					}
 				}
 			} else {
