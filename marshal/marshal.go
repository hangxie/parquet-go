package marshal

import (
	"errors"
	"reflect"

	"github.com/xitongsys/parquet-go/common"
	"github.com/xitongsys/parquet-go/layout"
	"github.com/xitongsys/parquet-go/parquet"
	"github.com/xitongsys/parquet-go/schema"
	"github.com/xitongsys/parquet-go/types"
)

type Node struct {
	Val     reflect.Value
	PathMap *schema.PathMapType
	RL      int32
	DL      int32
}

//Improve Performance///////////////////////////
//NodeBuf
type NodeBufType struct {
	Index int
	Buf   []*Node
}

func NewNodeBuf(ln int) *NodeBufType {
	nodeBuf := new(NodeBufType)
	nodeBuf.Index = 0
	nodeBuf.Buf = make([]*Node, ln)
	for i := 0; i < ln; i++ {
		nodeBuf.Buf[i] = new(Node)
	}
	return nodeBuf
}

func (nbt *NodeBufType) GetNode() *Node {
	if nbt.Index >= len(nbt.Buf) {
		nbt.Buf = append(nbt.Buf, new(Node))
	}
	nbt.Index++
	return nbt.Buf[nbt.Index-1]
}

func (nbt *NodeBufType) Reset() {
	nbt.Index = 0
}

////////for improve performance///////////////////////////////////
type Marshaler interface {
	Marshal(node *Node, nodeBuf *NodeBufType, stack []*Node) (newStack []*Node)
}

type ParquetPtr struct{}

func (p *ParquetPtr) Marshal(node *Node, nodeBuf *NodeBufType, stack []*Node) []*Node {
	if node.Val.IsNil() {
		return stack
	}
	node.Val = node.Val.Elem()
	node.DL++
	stack = append(stack, node)
	return stack
}

type ParquetStruct struct{}

func (p *ParquetStruct) Marshal(node *Node, nodeBuf *NodeBufType, stack []*Node) []*Node {
	var ok bool

	numField := node.Val.Type().NumField()
	for j := 0; j < numField; j++ {
		tf := node.Val.Type().Field(j)
		name := tf.Name
		newNode := nodeBuf.GetNode()

		//some ignored item
		if newNode.PathMap, ok = node.PathMap.Children[name]; !ok {
			continue
		}

		newNode.Val = node.Val.Field(j)
		newNode.RL = node.RL
		newNode.DL = node.DL
		stack = append(stack, newNode)
	}
	return stack
}

type ParquetMapStruct struct {
	schemaHandler *schema.SchemaHandler
}

func (p *ParquetMapStruct) Marshal(node *Node, nodeBuf *NodeBufType, stack []*Node) []*Node {
	var ok bool

	keys := node.Val.MapKeys()
	if len(keys) <= 0 {
		return stack
	}

	missingKeys := make(map[string]bool)
	for k, typ := range node.PathMap.Children {
		if len(typ.Children) == 0 {
			missingKeys[k] = true
		}
	}
	for j := len(keys) - 1; j >= 0; j-- {
		key := keys[j]
		newNode := nodeBuf.GetNode()

		//some ignored item
		k := key.String()
		if newNode.PathMap, ok = node.PathMap.Children[k]; !ok {
			continue
		}
		missingKeys[k] = false
		v := node.Val.MapIndex(key)
		newNode.RL = node.RL
		newNode.DL = node.DL
		if v.Type().Kind() == reflect.Interface {
			newNode.Val = v.Elem()
			if newNode.Val.IsValid() {
				if *p.schemaHandler.SchemaElements[p.schemaHandler.MapIndex[newNode.PathMap.Path]].RepetitionType != parquet.FieldRepetitionType_REQUIRED {
					newNode.DL++
				}
			}
		} else {
			newNode.Val = v
		}
		stack = append(stack, newNode)
	}

	var null interface{}
	for k, isMissing := range missingKeys {
		if isMissing {
			newNode := nodeBuf.GetNode()
			newNode.PathMap = node.PathMap.Children[k]
			newNode.Val = reflect.ValueOf(null)
			newNode.RL = node.RL
			newNode.DL = node.DL
			stack = append(stack, newNode)
		}
	}
	return stack
}

type ParquetSlice struct {
	schemaHandler *schema.SchemaHandler
}

func (p *ParquetSlice) Marshal(node *Node, nodeBuf *NodeBufType, stack []*Node) []*Node {
	ln := node.Val.Len()
	pathMap := node.PathMap
	path := node.PathMap.Path
	if *p.schemaHandler.SchemaElements[p.schemaHandler.MapIndex[node.PathMap.Path]].RepetitionType != parquet.FieldRepetitionType_REPEATED {
		pathMap = pathMap.Children["List"].Children["Element"]
		path = path + common.PAR_GO_PATH_DELIMITER + "List" + common.PAR_GO_PATH_DELIMITER + "Element"
	}
	if ln <= 0 {
		return stack
	}

	rlNow, _ := p.schemaHandler.MaxRepetitionLevel(common.StrToPath(path))
	for j := ln - 1; j >= 0; j-- {
		newNode := nodeBuf.GetNode()
		newNode.PathMap = pathMap
		v := node.Val.Index(j)
		if v.Type().Kind() == reflect.Interface {
			newNode.Val = v.Elem()
		} else {
			newNode.Val = v
		}
		if j == 0 {
			newNode.RL = node.RL
		} else {
			newNode.RL = rlNow
		}
		newNode.DL = node.DL + 1
		stack = append(stack, newNode)
	}
	return stack
}

type ParquetMap struct {
	schemaHandler *schema.SchemaHandler
}

func (p *ParquetMap) Marshal(node *Node, nodeBuf *NodeBufType, stack []*Node) []*Node {
	path := node.PathMap.Path + common.PAR_GO_PATH_DELIMITER + "Key_value"
	keys := node.Val.MapKeys()
	if len(keys) <= 0 {
		return stack
	}

	rlNow, _ := p.schemaHandler.MaxRepetitionLevel(common.StrToPath(path))
	for j := len(keys) - 1; j >= 0; j-- {
		key := keys[j]
		value := node.Val.MapIndex(key)
		newNode := nodeBuf.GetNode()
		newNode.PathMap = node.PathMap.Children["Key_value"].Children["Key"]
		newNode.Val = key
		newNode.DL = node.DL + 1
		if j == 0 {
			newNode.RL = node.RL
		} else {
			newNode.RL = rlNow
		}
		stack = append(stack, newNode)

		newNode = nodeBuf.GetNode()
		newNode.PathMap = node.PathMap.Children["Key_value"].Children["Value"]
		newNode.Val = value
		newNode.DL = node.DL + 1
		if j == 0 {
			newNode.RL = node.RL
		} else {
			newNode.RL = rlNow
		}
		stack = append(stack, newNode)
	}
	return stack
}

//Convert the objects to table map. srcInterface is a slice of objects
func Marshal(srcInterface []interface{}, schemaHandler *schema.SchemaHandler) (tb *map[string]*layout.Table, err error) {
	defer func() {
		if r := recover(); r != nil {
			switch x := r.(type) {
			case string:
				err = errors.New(x)
			case error:
				err = x
			default:
				err = errors.New("unkown error")
			}
		}
	}()

	src := reflect.ValueOf(srcInterface)
	res := setupTableMap(schemaHandler, len(srcInterface))
	pathMap := schemaHandler.PathMap
	nodeBuf := NewNodeBuf(1)

<<<<<<< HEAD
=======
	for i := 0; i < len(schemaHandler.SchemaElements); i++ {
		schema := schemaHandler.SchemaElements[i]
		pathStr := schemaHandler.IndexMap[int32(i)]
		numChildren := schema.GetNumChildren()
		if numChildren == 0 {
			table := layout.NewEmptyTable()
			table.Path = common.StrToPath(pathStr)
			table.MaxDefinitionLevel, _ = schemaHandler.MaxDefinitionLevel(table.Path)
			table.MaxRepetitionLevel, _ = schemaHandler.MaxRepetitionLevel(table.Path)
			table.RepetitionType = schema.GetRepetitionType()
			table.Schema = schemaHandler.SchemaElements[schemaHandler.MapIndex[pathStr]]
			table.Info = schemaHandler.Infos[i]
			// Pre-size tables under the assumption that they'll be filled.
			table.Values = make([]interface{}, 0, len(srcInterface))
			table.DefinitionLevels = make([]int32, 0, len(srcInterface))
			table.RepetitionLevels = make([]int32, 0, len(srcInterface))
			res[pathStr] = table
		}
	}

>>>>>>> 5acadb19
	stack := make([]*Node, 0, 100)
	for i := 0; i < len(srcInterface); i++ {
		stack = stack[:0]
		nodeBuf.Reset()

		node := nodeBuf.GetNode()
		node.Val = src.Index(i)
		if src.Index(i).Type().Kind() == reflect.Interface {
			node.Val = src.Index(i).Elem()
		}
		node.PathMap = pathMap
		stack = append(stack, node)

		for len(stack) > 0 {
			ln := len(stack)
			node := stack[ln-1]
			stack = stack[:ln-1]

			tk := reflect.Interface
			if node.Val.IsValid() {
				tk = node.Val.Type().Kind()
			}
			var m Marshaler

			if tk == reflect.Ptr {
				m = &ParquetPtr{}
			} else if tk == reflect.Struct {
				m = &ParquetStruct{}
			} else if tk == reflect.Slice {
				m = &ParquetSlice{schemaHandler: schemaHandler}
			} else if tk == reflect.Map {
				schemaIndex := schemaHandler.MapIndex[node.PathMap.Path]
				sele := schemaHandler.SchemaElements[schemaIndex]
				if !sele.IsSetConvertedType() {
					m = &ParquetMapStruct{schemaHandler: schemaHandler}
				} else {
					m = &ParquetMap{schemaHandler: schemaHandler}
				}
			} else {
				table := res[node.PathMap.Path]
				schemaIndex := schemaHandler.MapIndex[node.PathMap.Path]
				schema := schemaHandler.SchemaElements[schemaIndex]
				var v interface{}
				if node.Val.IsValid() {
					v = node.Val.Interface()
				}
				table.Values = append(table.Values, types.InterfaceToParquetType(v, schema.Type))
				table.DefinitionLevels = append(table.DefinitionLevels, node.DL)
				table.RepetitionLevels = append(table.RepetitionLevels, node.RL)
				continue
			}

			oldLen := len(stack)
			stack = m.Marshal(node, nodeBuf, stack)
			if len(stack) == oldLen {
				path := node.PathMap.Path
				index := schemaHandler.MapIndex[path]
				numChildren := schemaHandler.SchemaElements[index].GetNumChildren()
				if numChildren > int32(0) {
					for key, table := range res {
						if common.IsChildPath(path, key) {
							table.Values = append(table.Values, nil)
							table.DefinitionLevels = append(table.DefinitionLevels, node.DL)
							table.RepetitionLevels = append(table.RepetitionLevels, node.RL)
						}
					}
				} else {
					table := res[path]
					table.Values = append(table.Values, nil)
					table.DefinitionLevels = append(table.DefinitionLevels, node.DL)
					table.RepetitionLevels = append(table.RepetitionLevels, node.RL)
				}
			}
		}
	}

	return &res, nil
}

func setupTableMap(schemaHandler *schema.SchemaHandler, numElements int) map[string]*layout.Table {
	tableMap := make(map[string]*layout.Table)
	for i := 0; i < len(schemaHandler.SchemaElements); i++ {
		schema := schemaHandler.SchemaElements[i]
		pathStr := schemaHandler.IndexMap[int32(i)]
		numChildren := schema.GetNumChildren()
		if numChildren == 0 {
			table := layout.NewEmptyTable()
			table.Path = common.StrToPath(pathStr)
			table.MaxDefinitionLevel, _ = schemaHandler.MaxDefinitionLevel(table.Path)
			table.MaxRepetitionLevel, _ = schemaHandler.MaxRepetitionLevel(table.Path)
			table.RepetitionType = schema.GetRepetitionType()
			table.Schema = schemaHandler.SchemaElements[schemaHandler.MapIndex[pathStr]]
			table.Info = schemaHandler.Infos[i]
			// Pre-size tables under the assumption that they'll be filled.
			table.Values = make([]interface{}, 0, numElements)
			table.DefinitionLevels = make([]int32, 0, numElements)
			table.RepetitionLevels = make([]int32, 0, numElements)
			tableMap[pathStr] = table
		}
	}
	return tableMap
}<|MERGE_RESOLUTION|>--- conflicted
+++ resolved
@@ -243,8 +243,6 @@
 	pathMap := schemaHandler.PathMap
 	nodeBuf := NewNodeBuf(1)
 
-<<<<<<< HEAD
-=======
 	for i := 0; i < len(schemaHandler.SchemaElements); i++ {
 		schema := schemaHandler.SchemaElements[i]
 		pathStr := schemaHandler.IndexMap[int32(i)]
@@ -265,7 +263,6 @@
 		}
 	}
 
->>>>>>> 5acadb19
 	stack := make([]*Node, 0, 100)
 	for i := 0; i < len(srcInterface); i++ {
 		stack = stack[:0]
